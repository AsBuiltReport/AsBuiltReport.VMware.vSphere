--- conflicted
+++ resolved
@@ -5,11 +5,7 @@
     .DESCRIPTION
         Documents the configuration of VMware vSphere infrastucture in Word/HTML/XML/Text formats using PScribo.
     .NOTES
-<<<<<<< HEAD
         Version:        1.0.4
-=======
-        Version:        1.0.3
->>>>>>> 46094d2f
         Author:         Tim Carman
         Twitter:        @tpcarman
         Github:         tpcarman
@@ -1249,25 +1245,17 @@
                                                         $DrsGroups = foreach ($DrsClusterGroup in $DrsClusterGroups) {
                                                             [PSCustomObject]@{
                                                                 'Name' = $DrsClusterGroup.Name
-<<<<<<< HEAD
                                                                 'Type' = Switch ($DrsClusterGroup.GroupType) {
                                                                     'VMGroup' { 'VM Group' }
                                                                     'VMHostGroup' { 'Host Group' }
                                                                 }
-=======
-                                                                'Group Type' = $DrsClusterGroup.GroupType
->>>>>>> 46094d2f
                                                                 'Members' = Switch (($DrsClusterGroup.Member).Count -gt 0) {
                                                                     $true { ($DrsClusterGroup.Member | Sort-Object) -join ', ' }
                                                                     $false { "None" }
                                                                 }
                                                             }
                                                         }
-<<<<<<< HEAD
                                                         $DrsGroups | Sort-Object 'Name', 'Type' | Table -Name "$Cluster DRS Cluster Groups"
-=======
-                                                        $DrsGroups | Sort-Object 'Name', 'Group Type' | Table -Name "$Cluster DRS Cluster Groups"
->>>>>>> 46094d2f
                                                     }
                                                     #endregion vSphere DRS Cluster Group  
 
@@ -1278,26 +1266,18 @@
                                                             $DrsVMHostRuleDetail = foreach ($DrsVMHostRule in $DrsVMHostRules) {
                                                                 [PSCustomObject]@{
                                                                     'Name' = $DrsVMHostRule.Name
-<<<<<<< HEAD
                                                                     'Type' = Switch ($DrsVMHostRule.Type) {
                                                                         'MustRunOn' { 'Must run on hosts in group' }
                                                                         'ShouldRunOn' { 'Should run on hosts in group' }
                                                                         'MustNotRunOn' { 'Must not run on hosts in group' }
                                                                         'ShouldNotRunOn' { 'Should not run on hosts in group' }
                                                                     }
-=======
-                                                                    'Type' = $DrsVMHostRule.Type
->>>>>>> 46094d2f
                                                                     'Enabled' = Switch ($DrsVMHostRule.Enabled) {
                                                                         $true { 'Yes' }
                                                                         $False { 'No' }
                                                                     }
                                                                     'VM Group' = $DrsVMHostRule.VMGroup
-<<<<<<< HEAD
                                                                     'Host Group' = $DrsVMHostRule.VMHostGroup
-=======
-                                                                    'VMHost Group' = $DrsVMHostRule.VMHostGroup
->>>>>>> 46094d2f
                                                                 }
                                                             }
                                                             if ($Healthcheck.Cluster.DrsVMHostRules) {
@@ -1315,14 +1295,10 @@
                                                             $DrsRuleDetail = foreach ($DrsRule in $DrsRules) {
                                                                 [PSCustomObject]@{
                                                                     'Name' = $DrsRule.Name
-<<<<<<< HEAD
                                                                     'Type' = Switch ($DrsRule.Type) {
                                                                         'VMAffinity' { 'Keep Vitrual Machines Together' }
                                                                         'VMAntiAffinity' { 'Separate Virtual Machines' }
                                                                     }
-=======
-                                                                    'Type' = $DrsRule.Type
->>>>>>> 46094d2f
                                                                     'Enabled' = Switch ($DrsRule.Enabled) {
                                                                         $true { 'Yes' }
                                                                         $False { 'No' }
@@ -1333,13 +1309,8 @@
                                                                 if ($Healthcheck.Cluster.DrsRules) {
                                                                     $DrsRuleDetail | Where-Object { $_.Enabled -eq 'No' } | Set-Style -Style Warning -Property 'Enabled'
                                                                 }
-<<<<<<< HEAD
                                                             }
                                                             $DrsRuleDetail | Sort-Object Type | Table -Name "$Cluster DRS Rules"
-=======
-                                                                $DrsRuleDetail | Sort-Object Type | Table -Name "$Cluster DRS Rules"
-                                                            }
->>>>>>> 46094d2f
                                                         }
                                                         #endregion vSphere DRS Cluster Rules                                
                                                     }
@@ -1790,24 +1761,9 @@
                                                     'Vendor' = $ESXiBootDevice.Vendor
                                                     'Model' = $ESXiBootDevice.Model
                                                     'Size' = "$([math]::Round($ESXiBootDevice.SizeMB / 1024), 2) GB"
-<<<<<<< HEAD
                                                     'Is SAS' = $ESXiBootDevice.IsSAS
                                                     'Is SSD' = $ESXiBootDevice.IsSSD
                                                     'Is USB' = $ESXiBootDevice.IsUSB
-=======
-                                                    'Is SAS' = Switch ($ESXiBootDevice.IsSAS) {
-                                                        $true { 'Yes' }
-                                                        $false { 'No' }
-                                                    }
-                                                    'Is SSD' = Switch ($ESXiBootDevice.IsSSD) {
-                                                        $true { 'Yes' }
-                                                        $false { 'No' }
-                                                    }
-                                                    'Is USB' = Switch ($ESXiBootDevice.IsUSB) {
-                                                        $true { 'Yes' }
-                                                        $false { 'No' }
-                                                    }
->>>>>>> 46094d2f
                                                     'NTP Server(s)' = (Get-VMHostNtpServer -VMHost $VMHost | Sort-Object) -join ', '
                                                 }
                                                 $VMHostBootDevice | Table -Name "$VMHost Boot Device" -List -ColumnWidths 50, 50 
@@ -2216,18 +2172,12 @@
                                                                 'LoadbalanceSrcMac' { 'Route based on source MAC hash' }
                                                                 'LoadbalanceIP' { 'Route based on IP hash' }
                                                                 'ExplicitFailover' { 'Explicit Failover' }
-<<<<<<< HEAD
                                                                 default { $VSSwitchNicTeam.LoadBalancingPolicy }
-=======
->>>>>>> 46094d2f
                                                             }
                                                             'Failover Detection' = Switch ($VSSwitchNicTeam.NetworkFailoverDetectionPolicy) {
                                                                 'LinkStatus' { 'Link Status' }
                                                                 'BeaconProbing' { 'Beacon Probing' }
-<<<<<<< HEAD
                                                                 default { $VSSwitchNicTeam.NetworkFailoverDetectionPolicy }
-=======
->>>>>>> 46094d2f
                                                             } 
                                                             'Notify Switches' = Switch ($VSSwitchNicTeam.NotifySwitches) {
                                                                 $true { 'Enabled' }
@@ -2284,18 +2234,12 @@
                                                                     'LoadbalanceSrcMac' { 'Route based on source MAC hash' }
                                                                     'LoadbalanceIP' { 'Route based on IP hash' }
                                                                     'ExplicitFailover' { 'Explicit Failover' }
-<<<<<<< HEAD
                                                                     default { $VssPortgroupNicTeam.LoadBalancingPolicy }
-=======
->>>>>>> 46094d2f
                                                                 }
                                                                 'Failover Detection' = Switch ($VssPortgroupNicTeam.NetworkFailoverDetectionPolicy) {
                                                                     'LinkStatus' { 'Link Status' }
                                                                     'BeaconProbing' { 'Beacon Probing' }
-<<<<<<< HEAD
                                                                     default { $VssPortgroupNicTeam.NetworkFailoverDetectionPolicy }
-=======
->>>>>>> 46094d2f
                                                                 } 
                                                                 'Notify Switches' = Switch ($VssPortgroupNicTeam.NotifySwitches) {
                                                                     $true { 'Enabled' }
@@ -2372,18 +2316,12 @@
                                                                     'LoadbalanceSrcMac' { 'Route based on source MAC hash' }
                                                                     'LoadbalanceIP' { 'Route based on IP hash' }
                                                                     'ExplicitFailover' { 'Explicit Failover' }
-<<<<<<< HEAD
                                                                     default { $VssPortgroupNicTeam.LoadBalancingPolicy }
-=======
->>>>>>> 46094d2f
                                                                 }
                                                                 'Failover Detection' = Switch ($VssPortgroupNicTeam.NetworkFailoverDetectionPolicy) {
                                                                     'LinkStatus' { 'Link Status' }
                                                                     'BeaconProbing' { 'Beacon Probing' }
-<<<<<<< HEAD
                                                                     default { $VssPortgroupNicTeam.NetworkFailoverDetectionPolicy }
-=======
->>>>>>> 46094d2f
                                                                 }  
                                                                 'Notify Switches' = Switch ($VssPortgroupNicTeam.NotifySwitches) {
                                                                     $true { 'Enabled' }
@@ -2420,10 +2358,7 @@
                                                             'lockdownDisabled' { 'Disabled' }
                                                             'lockdownNormal' { 'Enabled (Normal)' }
                                                             'lockdownStrict' { 'Enabled (Strict)' }
-<<<<<<< HEAD
                                                             default { $VMHost.ExtensionData.Config.LockdownMode }
-=======
->>>>>>> 46094d2f
                                                         }
                                                     }
                                                     if ($Healthcheck.VMHost.LockdownMode) {
@@ -2448,10 +2383,7 @@
                                                             'automatic' { 'Start and stop with port usage' }
                                                             'on' { 'Start and stop with host' }
                                                             'off' { 'Start and stop manually' }
-<<<<<<< HEAD
                                                             default { $VMHostService.Policy }
-=======
->>>>>>> 46094d2f
                                                         }
                                                     }
                                                 }
@@ -2472,22 +2404,14 @@
                                                     Section -Style Heading5 'Firewall' {
                                                         $VMHostFirewall = foreach ($VMHostFirewallException in $VMHostFirewallExceptions) {
                                                             [PScustomObject]@{
-<<<<<<< HEAD
                                                                 'Service Name' = $VMHostFirewallException.Name
                                                                 'Service' = Switch ($VMHostFirewallException.Enabled) {
                                                                     $true { 'Enabled' }
                                                                     $false { 'Disabled' }
-=======
-                                                                'Name' = $VMHostFirewallException.Name
-                                                                'Enabled' = Switch ($VMHostFirewallException.Enabled) {
-                                                                    $true { 'Yes' }
-                                                                    $false { 'No' }
->>>>>>> 46094d2f
                                                                 }
                                                                 'Incoming Ports' = $VMHostFirewallException.IncomingPorts
                                                                 'Outgoing Ports' = $VMHostFirewallException.OutgoingPorts
                                                                 'Protocols' = $VMHostFirewallException.Protocols
-<<<<<<< HEAD
                                                                 'Daemon' = Switch ($VMHostFirewallException.ServiceRunning) {
                                                                     $true { 'Running' }
                                                                     $false { 'Stopped' }
@@ -2497,15 +2421,6 @@
                                                             }
                                                         }
                                                         $VMHostFirewall | Sort-Object 'Service Name' | Table -Name "$VMHost Firewall Configuration" 
-=======
-                                                                'Service Running' = Switch ($VMHostFirewallException.ServiceRunning) {
-                                                                    $true { 'Yes' }
-                                                                    $false { 'No' }
-                                                                }
-                                                            }
-                                                        }
-                                                        $VMHostFirewall | Sort-Object 'Name' | Table -Name "$VMHost Firewall Configuration" 
->>>>>>> 46094d2f
                                                     }
                                                 }
                                                 #endregion ESXi Host Firewall
@@ -2539,10 +2454,7 @@
                                                             'Power State' = Switch ($VMHostVM.PowerState) {
                                                                 'PoweredOn' { 'Powered On' }
                                                                 'PoweredOff' { 'Powered Off' }
-<<<<<<< HEAD
                                                                 default { $VMHostVM.PowerState }
-=======
->>>>>>> 46094d2f
                                                             }
                                                             'CPUs' = $VMHostVM.NumCpu
                                                             'Cores per Socket' = $VMHostVM.CoresPerSocket
@@ -2555,7 +2467,6 @@
                                                                 'toolsOk' { 'Tools OK' }
                                                                 'toolsNotRunning' { 'Tools Not Running' }
                                                                 'toolsNotInstalled' { 'Tools Not Installed' }
-<<<<<<< HEAD
                                                                 default { $VMHostVM.ExtensionData.Guest.ToolsStatus }
                                                             }
                                                         }
@@ -2563,14 +2474,6 @@
                                                     if ($Healthcheck.VM.VMToolsOK) {
                                                         $VMHostVMs | Where-Object { $_.'VM Tools Status' -eq 'Tools Not Installed' -or $_.'VM Tools Status' -eq 'Tools Old' } | Set-Style -Style Warning -Property 'VM Tools Status'
                                                     }
-=======
-                                                            }
-                                                        }
-                                                    }
-                                                    if ($Healthcheck.VM.VMToolsOK) {
-                                                        $VMHostVMs | Where-Object { $_.'VM Tools Status' -eq 'Tools Not Installed' -or $_.'VM Tools Status' -eq 'Tools Old' } | Set-Style -Style Warning -Property 'VM Tools Status'
-                                                    }
->>>>>>> 46094d2f
                                                     if ($Healthcheck.VM.PoweredOn) {
                                                         $VMHostVMs | Where-Object { $_.'Power State' -ne 'Powered On' } | Set-Style -Style Warning -Property 'Power State'
                                                     }
@@ -2588,10 +2491,7 @@
                                                                     'Startup' = Switch ($VMStartPol.StartAction) {
                                                                         'PowerOn' { 'Enabled' }
                                                                         'None' { 'Disabled' }
-<<<<<<< HEAD
                                                                         default { $VMStartPol.StartAction }
-=======
->>>>>>> 46094d2f
                                                                     }
                                                                     'Startup Delay' = "$($VMStartPol.StartDelay) seconds"
                                                                     'VMware Tools' = Switch ($VMStartPol.WaitForHeartbeat) {
@@ -2816,18 +2716,12 @@
                                                             'LoadbalanceSrcMac' { 'Route based on source MAC hash' }
                                                             'LoadbalanceIP' { 'Route based on IP hash' }
                                                             'ExplicitFailover' { 'Explicit Failover' }
-<<<<<<< HEAD
                                                             default { $VDUplink.LoadBalancingPolicy }
-=======
->>>>>>> 46094d2f
                                                         }
                                                         'Failover Detection' = Switch ($VDUplink.FailoverDetectionPolicy) {
                                                             'LinkStatus' { 'Link Status' }
                                                             'BeaconProbing' { 'Beacon Probing' }
-<<<<<<< HEAD
                                                             default { $VDUplink.FailoverDetectionPolicy }
-=======
->>>>>>> 46094d2f
                                                         }
                                                         'Notify Switches' = Switch ($VDUplink.NotifySwitches) {
                                                             $true { 'Enabled' }
@@ -3103,10 +2997,7 @@
                                         'SDRS Automation Level' = Switch ($DSCluster.SdrsAutomationLevel) {
                                             'FullyAutomated' { 'Fully Automated' }
                                             'Manual' { 'Manual' }
-<<<<<<< HEAD
                                             default {$DSCluster.SdrsAutomationLevel}
-=======
->>>>>>> 46094d2f
                                         }
                                         'Space Utilization Threshold' = "$($DSCluster.SpaceUtilizationThresholdPercent)%"
                                         'I/O Load Balance' = Switch ($DSCluster.IOLoadBalanceEnabled) {
@@ -3148,10 +3039,7 @@
                                             'SDRS Automation Level' = Switch ($DSCluster.SdrsAutomationLevel) {
                                                 'FullyAutomated' { 'Fully Automated' }
                                                 'Manual' { 'Manual' }
-<<<<<<< HEAD
                                                 default { $DSCluster.SdrsAutomationLevel }
-=======
->>>>>>> 46094d2f
                                             }
                                             'Space Utilization Threshold' = "$($DSCluster.SpaceUtilizationThresholdPercent)%"
                                             'I/O Load Balance' = Switch ($DSCluster.IOLoadBalanceEnabled) {
@@ -3250,10 +3138,7 @@
                                         'Power State' = Switch ($VM.PowerState) {
                                             'PoweredOn' { 'Powered On' }
                                             'PoweredOff' { 'Powered Off' }
-<<<<<<< HEAD
                                             default { $VM.PowerState }
-=======
->>>>>>> 46094d2f
                                         }
                                         'vCPUs' = $VM.NumCpu
                                         'Cores per Socket' = $VM.CoresPerSocket
@@ -3266,10 +3151,7 @@
                                             'toolsOk' { 'Tools OK' }
                                             'toolsNotRunning' { 'Tools Not Running' }
                                             'toolsNotInstalled' { 'Tools Not Installed' }
-<<<<<<< HEAD
                                             default { $VM.ExtensionData.Guest.ToolsStatus }
-=======
->>>>>>> 46094d2f
                                         }         
                                     }
                                 }
@@ -3299,20 +3181,14 @@
                                             'Power State' = Switch ($VM.PowerState) {
                                                 'PoweredOn' { 'Powered On' }
                                                 'PoweredOff' { 'Powered Off' }
-<<<<<<< HEAD
                                                 default { $VM.PowerState }
-=======
->>>>>>> 46094d2f
                                             }
                                             'VM Tools Status' = Switch ($VM.ExtensionData.Guest.ToolsStatus) {
                                                 'toolsOld' { 'Tools Old' }
                                                 'toolsOk' { 'Tools OK' }
                                                 'toolsNotRunning' { 'Tools Not Running' }
                                                 'toolsNotInstalled' { 'Tools Not Installed' }
-<<<<<<< HEAD
                                                 default { $VM.ExtensionData.Guest.ToolsStatus }
-=======
->>>>>>> 46094d2f
                                             }
                                             'Fault Tolerance State' = Switch ($VM.ExtensionData.Runtime.FaultToleranceState) {
                                                 'notConfigured' { 'Not Configured' }
@@ -3321,10 +3197,7 @@
                                                 'disabled' { 'Disabled' }
                                                 'starting' { 'Starting' }
                                                 'enabled' { 'Enabled' }
-<<<<<<< HEAD
                                                 default { $VM.ExtensionData.Runtime.FaultToleranceState }
-=======
->>>>>>> 46094d2f
                                             } 
                                             'Host' = $VM.VMHost.Name
                                             'Parent' = $VM.VMHost.Parent.Name
@@ -3365,10 +3238,7 @@
                                                 'compliant' { 'Compliant' } 
                                                 'nonCompliant' { 'Non Compliant' }
                                                 'unknown' { 'Unknown' }
-<<<<<<< HEAD
                                                 default { $VMSpbmPolicy.ComplianceStatus }
-=======
->>>>>>> 46094d2f
                                             }
                                             'vNICs' = $VM.ExtensionData.Summary.Config.NumEthernetCards
                                         }
