# VMware vSphere As Built Report Changelog

<<<<<<< HEAD
## [1.0.3] - 2019-05-14
### Changed
- Fixed DRS Cluster Group reporting when group does not contain any members
- Fixed DRS Cluster Group sorting
- Fixed VMHost reporting to exclude HCX Cloud Gateway host

## [1.0.1] - 2019-05-13
### Changed
- Improvements to code and report readability
- Fixed bug in vCenter Server licensing reporting
- Fixed Datastore reporting when an empty datastore cluster exists

=======
>>>>>>> f2d92ca4
## [1.0.0] - 2019-03-27
### Added
- Update Manager Server name added to vCenter Server detailed information

### Changed 
- Corrected VMHost count for Distributed Virtual Switches
- Corrected vCenter Server licensing for vCenter Server 5.5/6.0
- Fixed script termination where ESXi hosts do not have a datastore

## [0.4.0] - 2019-03-15
### Changed
- Refactored into PowerShell module
- Updated default VMware style sheet to include page orientation
- Changed VM Snapshot reporting to be per VM for InfoLevel 3
### Removed
- Removed NSX-V reporting

## [0.3.0] - 2019-02-01
### Added
- Added Cluster VM Overrides section

### Changed
- Improvements to code structure & readability
- Improvements to output formatting
- Improvements to vSphere HA/DRS Cluster reporting and health checks
- Improvements to VM reporting and health checks
- Corrected sorting of numerous table entries
- Corrected VMHost & VM uptime calculations
- Corrected display of 3rd party Multipath Policy plugins
- Corrected vSAN type & disk count
- Updated Get-Uptime & Get-License functions

## [0.2.2] - 2018-09-19
### Added
- Added new VM health checks for CPU Hot Add/Remove, Memory Hot Add & Change Block Tracking
- Improvements to VM reporting for Guest OS, CPU Hot Add/Remove, Memory Hot Add & Change Block Tracking
- Minor updates to section paragraph text

## 0.2.1
### What's New
- Added SDRS VM Overrides to Datastore Cluster section
- SCSI LUN section rewritten to improve script performance
- Fixed issues with current working directory paths
- Changes to InfoLevel settings and definitions
- Script formatting improvements to some sections to align with PowerShell best practice guidelines
- vCenter Server SSL Certificate section removed temporarily   

## 0.2.0
### What's New
- Requires PScribo module 0.7.24
- Added regions/endregions to all sections of script
- Formatting improvements
- Added Resource Pool summary information
- Added vSAN summary information
- Added vCenter Server mail settings health check
- Datastore Clusters now has it's own dedicated section
- Added DSCluster health checks
- Added VM Power State health check
- Renamed Storage section to Datastores
- Renamed Storage health checks section to Datastore
- Added support for NSX-V reporting<|MERGE_RESOLUTION|>--- conflicted
+++ resolved
@@ -1,20 +1,14 @@
 # VMware vSphere As Built Report Changelog
 
-<<<<<<< HEAD
 ## [1.0.3] - 2019-05-14
 ### Changed
+- Improvements to code and report readability
+- Fixed vCenter Server licensing reporting
+- Fixed Datastore reporting when an empty datastore cluster exists
 - Fixed DRS Cluster Group reporting when group does not contain any members
 - Fixed DRS Cluster Group sorting
 - Fixed VMHost reporting to exclude HCX Cloud Gateway host
 
-## [1.0.1] - 2019-05-13
-### Changed
-- Improvements to code and report readability
-- Fixed bug in vCenter Server licensing reporting
-- Fixed Datastore reporting when an empty datastore cluster exists
-
-=======
->>>>>>> f2d92ca4
 ## [1.0.0] - 2019-03-27
 ### Added
 - Update Manager Server name added to vCenter Server detailed information
